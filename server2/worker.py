import os
import time
import cv2
import torch
import torchvision.transforms as T
from dataclasses import dataclass
from ultralytics import YOLO

# Directories
# Shared directories
SHARED_DIR = "/mnt/shared"
RESIZED_DIR = os.path.join(SHARED_DIR, "resized")
OUTPUT_DIR = os.path.join(SHARED_DIR, "output", "boxes")

# Model directory: prefer /models (populated by Dockerfile),
# fall back to /mnt/shared/models for backwards compatibility.
MODEL_DIR = os.environ.get("MODEL_DIR", "/models")
if not os.path.isdir(MODEL_DIR):
    MODEL_DIR = os.path.join(SHARED_DIR, "models")


@dataclass
class DetectionModel:
    name: str
    model: object
    kind: str  # 'yolo', 'detr', 'dfine'

    def predict(self, image):
        """Return list of (x1, y1, x2, y2, label)"""
        if self.kind in {"yolo", "dfine"}:  # D-FINE uses YOLO-style interface
            results = self.model(image)[0]
            out = []
            for box in results.boxes:
                x1, y1, x2, y2 = map(int, box.xyxy[0])
                cls_id = int(box.cls[0]) if box.cls is not None else -1
                label = results.names.get(cls_id, str(cls_id))
                out.append((x1, y1, x2, y2, label))
            return out
        if self.kind == "detr":
            transform = T.Compose([
                T.ToTensor(),
                T.Normalize([0.485, 0.456, 0.406], [0.229, 0.224, 0.225]),
            ])
            tensor = transform(image).unsqueeze(0)
            with torch.no_grad():
                outputs = self.model(tensor)
            probas = outputs["pred_logits"].softmax(-1)[0, :, :-1]
            keep = probas.max(-1).values > 0.7
            boxes = outputs["pred_boxes"][0, keep].cpu().numpy()
            class_ids = probas[keep].argmax(-1).cpu().numpy()
            h, w = image.shape[:2]
            out = []
            for (cx, cy, bw, bh), cls_id in zip(boxes, class_ids):
                x1 = int((cx - 0.5 * bw) * w)
                y1 = int((cy - 0.5 * bh) * h)
                x2 = int((cx + 0.5 * bw) * w)
                y2 = int((cy + 0.5 * bh) * h)
                out.append((x1, y1, x2, y2, str(cls_id)))
            return out
        return []


def load_models(model_dir: str, models: dict[str, DetectionModel] | None = None) -> dict[str, DetectionModel]:
    """Populate ``models`` with any weights found in ``model_dir``.

    Subsequent calls will only attempt to load weights that are not already
    present in ``models`` so that new files dropped into the directory are
    picked up automatically without restarting the worker.
    """

    if models is None:
        models = {}


    if not os.path.isdir(model_dir):
        print(f"[Worker] Model directory not found: {model_dir}")
        return models

    files = os.listdir(model_dir)
    print(f"[Worker] Scanning {model_dir} for weights: {files}")

<<<<<<< HEAD
=======
    found_detr = False

>>>>>>> d3a4cc3c
    for fname in files:
        print(f"[Worker] Inspecting {fname}")
        if not fname.lower().endswith((".pt", ".pth")):
            continue

        name = os.path.splitext(fname)[0]
        if name in models:
            print(f"[Worker] Model already loaded: {name}")
            continue

        path = os.path.join(model_dir, fname)
        try:
            yolo = YOLO(path)
            models[name] = DetectionModel(name, yolo, "yolo")
            print(f"[Worker] Loaded YOLO model: {fname}")
            continue
        except Exception as e:
            print(f"[Worker] Failed to load {fname} with YOLO: {e}")

        lower = name.lower()
        if "detr" in lower:
<<<<<<< HEAD
=======
            found_detr = True
>>>>>>> d3a4cc3c
            print(
                "[Worker] DETR weights detected; loading model definition "
                "facebookresearch/detr:detr_resnet50"
            )
            try:
                detr = torch.hub.load(
                    "facebookresearch/detr", "detr_resnet50", pretrained=False,
                    trust_repo=True,
                )
                state = torch.load(path, map_location="cpu")
                state = state.get("model", state)
                detr.load_state_dict(state)
                detr.eval()
                models[name] = DetectionModel(name, detr, "detr")
                print(f"[Worker] Loaded DETR model: {fname}")
            except Exception as e2:
                print(f"[Worker] Failed to load {fname} as DETR: {e2}")
            continue
        elif "dfine" in lower or "d-fine" in lower:
            print(
                "[Worker] D-FINE weights detected; loading model definition "
                "lyuwenyu/D-FINE:dfine_r18"
            )
            try:
                dfine = torch.hub.load(
                    "lyuwenyu/D-FINE", "dfine_r18", pretrained=False,
                    trust_repo=True,
                )

                state = torch.load(path, map_location="cpu")
                dfine.load_state_dict(state)
                dfine.eval()
                models[name] = DetectionModel(name, dfine, "dfine")
                print(f"[Worker] Loaded D-FINE model: {fname}")
            except Exception as e2:
                print(f"[Worker] Failed to load {fname} as D-FINE: {e2}")
            continue
        else:
            print(f"[Worker] No loader configured for {fname}")

<<<<<<< HEAD
    # Ensure built-in hub models are available even if no local weights are present
    if not any(m.kind == "detr" for m in models.values()):
        try:
            print("[Worker] Loading pretrained DETR via torch.hub")
            detr = torch.hub.load(
                "facebookresearch/detr", "detr_resnet50", pretrained=True, trust_repo=True
            )
            detr.eval()
            models["detr_resnet50"] = DetectionModel("detr_resnet50", detr, "detr")
        except Exception as e:
            print(f"[Worker] Failed to load DETR via torch.hub: {e}")

    if not any(m.kind == "dfine" for m in models.values()):
        try:
            print("[Worker] Loading pretrained D-FINE via torch.hub")
            dfine = torch.hub.load(
                "lyuwenyu/D-FINE", "dfine_r18", pretrained=True, trust_repo=True
            )
            dfine.eval()
            models["dfine_r18"] = DetectionModel("dfine_r18", dfine, "dfine")
        except Exception as e:
            print(f"[Worker] Failed to load D-FINE via torch.hub: {e}")
=======
    if not found_detr:
        print(f"[Worker] No DETR weights found in {model_dir}")
>>>>>>> d3a4cc3c

    if not models:
        print(f"[Worker] No detection models found in {model_dir}")
    return models



# Dynamically load all detection models found in MODEL_DIR
MODELS = load_models(MODEL_DIR)

os.makedirs(OUTPUT_DIR, exist_ok=True)

# Track which models have processed each image.  This allows newly added models
# to run on existing uploads instead of requiring users to re-upload files.
# {"image_stem": {"model_a", "model_b"}, ...}
processed: dict[str, set[str]] = {}

while True:
    # Load any newly added model weights before processing images
    load_models(MODEL_DIR, MODELS)

    files = [f for f in os.listdir(RESIZED_DIR) if f.lower().endswith((".png", ".jpg", ".jpeg"))]
    if not files:
        print("[Worker] No images found")
        time.sleep(2)
        continue
    print(f"[Worker] Found {len(files)} image(s): {files}")
    for filename in files:
        base = os.path.splitext(filename)[0]
        path = os.path.join(RESIZED_DIR, filename)
        image = cv2.imread(path)
        if image is None:
            continue

        # Ensure there is a set to track processed models for this image
        done_models = processed.setdefault(base, set())

        for model_name, model in MODELS.items():
            if model_name in done_models:
                continue

            predictions = model.predict(image)
            annotated = image.copy()
            for x1, y1, x2, y2, label in predictions:
                cv2.rectangle(annotated, (x1, y1), (x2, y2), (0, 255, 0), 2)
                cv2.putText(
                    annotated,
                    label,
                    (x1, max(y1 - 5, 0)),
                    cv2.FONT_HERSHEY_SIMPLEX,
                    0.5,
                    (0, 255, 0),
                    1,
                    cv2.LINE_AA,
                )

            cv2.putText(
                annotated,
                model_name,
                (10, 30),
                cv2.FONT_HERSHEY_SIMPLEX,
                1.0,
                (0, 255, 0),
                2,
                cv2.LINE_AA,
            )
            out_file = os.path.join(OUTPUT_DIR, f"{base}_{model_name}.png")
            cv2.imwrite(out_file, annotated)

            # Remember that this model has processed this image
            done_models.add(model_name)
    time.sleep(2)<|MERGE_RESOLUTION|>--- conflicted
+++ resolved
@@ -79,11 +79,9 @@
     files = os.listdir(model_dir)
     print(f"[Worker] Scanning {model_dir} for weights: {files}")
 
-<<<<<<< HEAD
-=======
+
     found_detr = False
 
->>>>>>> d3a4cc3c
     for fname in files:
         print(f"[Worker] Inspecting {fname}")
         if not fname.lower().endswith((".pt", ".pth")):
@@ -105,10 +103,9 @@
 
         lower = name.lower()
         if "detr" in lower:
-<<<<<<< HEAD
-=======
+
             found_detr = True
->>>>>>> d3a4cc3c
+
             print(
                 "[Worker] DETR weights detected; loading model definition "
                 "facebookresearch/detr:detr_resnet50"
@@ -149,7 +146,6 @@
         else:
             print(f"[Worker] No loader configured for {fname}")
 
-<<<<<<< HEAD
     # Ensure built-in hub models are available even if no local weights are present
     if not any(m.kind == "detr" for m in models.values()):
         try:
@@ -172,10 +168,7 @@
             models["dfine_r18"] = DetectionModel("dfine_r18", dfine, "dfine")
         except Exception as e:
             print(f"[Worker] Failed to load D-FINE via torch.hub: {e}")
-=======
-    if not found_detr:
-        print(f"[Worker] No DETR weights found in {model_dir}")
->>>>>>> d3a4cc3c
+
 
     if not models:
         print(f"[Worker] No detection models found in {model_dir}")
