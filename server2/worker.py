--- conflicted
+++ resolved
@@ -20,15 +20,9 @@
     _TORCH_AVAILABLE = False
     _REMBG_PROVIDERS = ["CPUExecutionProvider"]
 
-<<<<<<< HEAD
-# Background removal sessions
-_REMBG_SESSION = new_session("u2net", providers=_REMBG_PROVIDERS)
+
 _BIRENET_SESSION = new_session("birefnet-dis", providers=_REMBG_PROVIDERS)
-=======
-# Rembg does not ship a model named "dis". Use the default "u2net" model
-# to avoid runtime errors when initializing the background removal session.
-_REMBG_SESSION = new_session("birefnet-dis", providers=_REMBG_PROVIDERS)
->>>>>>> cce8cfb6
+
 
 # -------------------------
 # Config / directories
@@ -62,7 +56,7 @@
 def _refine_mask_with_rembg(image_bgr: np.ndarray) -> np.ndarray:
     pil_img = Image.fromarray(cv2.cvtColor(image_bgr, cv2.COLOR_BGR2RGB))
     print("running rembg remove")
-    result = remove(pil_img, session=_REMBG_SESSION)
+    result = remove(pil_img, session=_BIRENET_SESSION)
     alpha = np.array(result)[..., 3]
     return (alpha > 0).astype(np.uint8)
 
@@ -284,15 +278,12 @@
                     largest = max(masks, key=lambda m: int(np.count_nonzero(m["segmentation"])))
                     if _is_mostly_one_color(img, largest["segmentation"]):
                         try:
-<<<<<<< HEAD
                             largest["segmentation"] = _refine_mask_with_birefnet(img).astype(bool)
                         except Exception:
-=======
                             print("refining with birefnet")
                             largest["segmentation"] = _refine_mask_with_birefnet(img).astype(bool)
                         except Exception:
                             print("refining with rembg")
->>>>>>> cce8cfb6
                             largest["segmentation"] = _refine_mask_with_rembg(img).astype(bool)
                     h, w = img.shape[:2]
                     total_pixels = h * w
