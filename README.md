--- conflicted
+++ resolved
@@ -4,35 +4,7 @@
 
 ## Model Weights
 
-<<<<<<< HEAD
-Place detector weights in `shared/models/` **before** starting the containers.
-This directory is mounted at `/models` inside each container and the worker
-automatically loads any YOLO `.pt` files it finds there.
 
-Sample links:
-=======
-On container start the Dockerfiles now fetch a small set of sample detectors into
-`shared/models/` using `wget -nc` (no clobber).  Any additional weight files
-dropped into that folder will be loaded automatically by the worker.
-
-Included samples:
->>>>>>> 87eeecae
-
-- [yolov8n.pt](https://huggingface.co/ultralytics/yolov8/resolve/main/yolov8n.pt)
-- [rf_detr_r50.pth](https://github.com/lyuwenyu/rf-detr/releases/download/v0.1/rf_detr_r50.pth)
-- [rt_detr_r50.pth](https://github.com/lyuwenyu/RT-DETR/releases/download/v0.1/rt_detr_r50.pth)
-- [dfine_r18.pth](https://github.com/lyuwenyu/D-FINE/releases/download/v0.1/dfine_r18.pth)
-
-For line drawings, you may have better luck with models fine-tuned on sketch datasets; search sites like [Hugging Face](https://huggingface.co/models?search=line%20art%20yolo) for "line art" or "sketch" YOLO variants.
-
-## Building
-
-<<<<<<< HEAD
-The Dockerfiles install the system libraries needed for `torchvision`.
-=======
-The Dockerfiles install the system libraries needed for `torchvision` and
-download the sample weights at runtime.
->>>>>>> 87eeecae
 
 ```bash
 # Server 1
