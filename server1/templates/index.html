<!DOCTYPE html>
<html lang="en">
<head>
  <meta charset="UTF-8" />
  <title>SAM Studio</title>
  <meta name="viewport" content="width=device-width, initial-scale=1" />
  <script src="https://cdn.jsdelivr.net/npm/konva@9/konva.min.js"></script>
  <style>
    :root{
      --bg:#0b0c10; --panel:#12141a; --muted:#1a1d25; --text:#e9eef7; --sub:#9fb0c7;
      --accent:#6aa6ff; --ring:rgba(122,194,255,.35);
      --radius:14px; --shadow:0 10px 25px rgba(0,0,0,.35);
    }
    *{box-sizing:border-box}
    body{margin:0; background:var(--bg); color:var(--text); font:14px/1.45 system-ui, -apple-system, Segoe UI, Roboto, "Helvetica Neue", Arial, "Apple Color Emoji","Segoe UI Emoji";}
    header{position:sticky; top:0; z-index:50; background:linear-gradient(180deg,rgba(255,255,255,.04),transparent); backdrop-filter: blur(8px);}
    .wrap{max-width:1400px; margin:0 auto; padding:16px;}
    .bar{display:flex; gap:12px; align-items:center; flex-wrap:wrap;}
    .card{background:var(--panel); border:1px solid var(--muted); border-radius:var(--radius); box-shadow:var(--shadow)}
    .btn{appearance:none; border:1px solid var(--muted); background:linear-gradient(180deg, #1e2230, #171b25); color:var(--text); padding:10px 14px; border-radius:10px; cursor:pointer}
    .btn:hover{border-color:var(--accent); box-shadow:0 0 0 3px var(--ring)}
    .btn.ghost{background:transparent}
    input[type="file"], select, input[type="number"], input[type="range"]{
      background:#151926; border:1px solid var(--muted); color:var(--text); border-radius:10px; padding:8px 10px; outline:none;
    }
    input[type="range"]{height:34px}
    .grid{display:grid; grid-template-columns:1fr; gap:16px}
    @media(min-width:1024px){ .grid{grid-template-columns:380px 1fr} }
    .grid.hide-gallery{grid-template-columns:1fr !important}

    /* Albums (originals + crops) */
    .albums{padding:12px}
    .album{background:var(--panel); border:1px solid var(--muted); border-radius:12px; overflow:hidden; margin-bottom:12px}
    .albumHead{display:flex; gap:12px; align-items:center; padding:10px 12px; cursor:pointer}
    .albumHead:hover{background:#161a27}
    .thumb{width:64px; height:64px; object-fit:contain; background:#0e1017; border:1px solid var(--muted); border-radius:10px}
    .meta{display:flex; flex-direction:column}
    .meta b{font-size:13px}
    .meta span{color:var(--sub); font-size:12px}
    .albumBody{display:none; padding:10px 12px 14px}
    .chips{display:flex; gap:10px; flex-wrap:wrap}
    .chip{border-radius:10px; padding:8px; background:#0f1320; border:1px solid var(--muted)}
    .chip img{width:96px; height:96px; object-fit:contain; cursor:pointer}

    /* Right panel / Canvas */
    .canvasWrap{padding:12px}
    #canvasToolbar{display:flex; gap:8px; padding:10px; border-bottom:1px solid var(--muted); flex-wrap:wrap}
    #canvasContainer{height:70vh; border-radius:12px; border:1px solid var(--muted); background:#0e1119}

 /* Floating canvas controls */
  #floatingControls {
    position: absolute;
    right: 20px;
    bottom: 20px;
    z-index: 100;
    display: flex;
    gap: 8px;
    background: rgba(18,20,26,.9);
    border: 1px solid #1a1d25;
    border-radius: 12px;
    padding: 8px;
    box-shadow: 0 10px 25px rgba(0,0,0,.35);
    touch-action: none; /* so it can be dragged on mobile */
  }
  #floatingControls .btn { padding: 8px 10px; }
  #floatingControls .handle {
    width: 16px; height: 16px; border-radius: 4px;
    background: #1a1d25; margin-right: 6px; cursor: grab;
  }
    .relative-container {
      position: relative; /* so floating controls can anchor */
    }

    /* Collapsible panels */
    details.card{padding:8px 10px;}
    details.card>summary{cursor:pointer; user-select:none;}

  </style>
</head>
<body>
    <header>
      <div class="wrap bar">
        <!-- Upload Queue -->
        <details class="card" id="uploadSection">
          <summary>Upload</summary>
          <form id="uploadForm" style="margin-top:8px; display:flex; gap:10px; align-items:center;">
            <input type="file" name="file" accept="image/*,.heic,.HEIC" multiple />
            <button class="btn" type="submit">Add to Queue</button>
          </form>
          <div id="queueStatus" style="margin-top:4px; color:var(--sub); font-size:12px;"></div>
        </details>

        <!-- SAM Controls -->
        <details class="card" id="samSection">
          <summary>SAM Controls</summary>
          <div style="margin-top:8px; display:flex; gap:10px; align-items:center; flex-wrap:wrap;">
            <label>Model
              <select id="model_type">
                <option value="vit_b">ViT-B</option>
                <option value="vit_l">ViT-L</option>
                <option value="vit_h">ViT-H</option>
              </select>
            </label>
            <label>Points
              <input type="range" id="points_slider" min="8" max="128" value="32" />
              <input type="number" id="points_input" min="8" max="128" value="32" style="width:80px" />
            </label>
            <label>IoU
              <input type="range" id="iou_slider" min="0.5" max="0.99" step="0.01" value="0.88" />
              <input type="number" id="iou_input" min="0.5" max="0.99" step="0.01" value="0.88" style="width:80px" />
            </label>
            <label>Stability
              <input type="range" id="stab_slider" min="0.5" max="0.99" step="0.01" value="0.95" />
              <input type="number" id="stab_input" min="0.5" max="0.99" step="0.01" value="0.95" style="width:80px" />
            </label>
            <label>Crop layers
              <input type="number" id="crop_layers" min="0" max="3" value="1" style="width:80px" />
            </label>
            <button class="btn" id="saveBtn" type="button">Save settings</button>
          </div>
        </details>

        <button class="btn ghost" id="toggleGallery">Hide Originals & Clippings</button>
<<<<<<< HEAD
=======

>>>>>>> de409022
      </div>
    </header>

  <main id="mainGrid" class="wrap grid hide-gallery">
    <!-- LEFT: Albums / Originals -->
    <section class="card albums" id="albumsSection" style="display:none;">
      <h3 style="margin:4px 0 12px 2px; color:var(--sub);">Originals & Clippings</h3>
      <div id="albums"></div>
    </section>

    <!-- RIGHT: Canvas -->
    <section class="card canvasWrap">
      <div id="canvasToolbar">
        <button class="btn" id="zoomIn">Zoom +</button>
        <button class="btn" id="zoomOut">Zoom −</button>
        <button class="btn ghost" id="fit">Fit</button>
        <button class="btn ghost" id="clear">Clear</button>
        <button class="btn ghost" id="toFront">Bring to Front</button>
        <button class="btn ghost" id="toBack">Send to Back</button>
        <button class="btn ghost" id="stepForward">Step Forward</button>
        <button class="btn ghost" id="stepBackward">Step Backward</button>
<label>Canvas Size (in)
  <input type="number" id="canvasWidthIn" min="1" max="50" value="20" style="width:60px"> ×
  <input type="number" id="canvasHeightIn" min="1" max="50" value="20" style="width:60px">
</label>
<button class="btn ghost" id="applyCanvasSize">Set</button>


        <button class="btn" id="download">Download PNG</button>
      </div>
<div class="relative-container" style="position:relative;">
  <div id="canvasContainer"></div>

  <!-- Floating, draggable controls -->
  <div id="floatingControls" class="card">
    <div class="handle" title="Drag toolbar"></div>
    <button class="btn" id="fcZoomIn">+</button>
    <button class="btn" id="fcZoomOut">−</button>
    <button class="btn ghost" id="fcFit">Fit</button>
    <button class="btn ghost" id="fcPanToggle" title="Toggle pan mode (Space)">Pan</button>
    <button class="btn ghost" id="fcReset">Reset</button>
  </div>
</div>



    </section>
  </main>

  <script>
    // ---------- settings ----------
    async function loadSettings(){
      const r = await fetch("/get_settings"); const s = await r.json();
      (document.getElementById("model_type").value = s.model_type || "vit_b");
      const setPair=(sid,iid,val)=>{document.getElementById(sid).value=val;document.getElementById(iid).value=val;}
      setPair("points_slider","points_input",s.points_per_side ?? 32);
      setPair("iou_slider","iou_input",s.pred_iou_thresh ?? 0.88);
      setPair("stab_slider","stab_input",s.stability_score_thresh ?? 0.95);
      document.getElementById("crop_layers").value = s.crop_n_layers ?? 1;
    }
    function syncPair(sliderId,inputId,min,max,step=1){
      const sl=document.getElementById(sliderId), inp=document.getElementById(inputId);
      sl.addEventListener("input", ()=> inp.value = sl.value);
      inp.addEventListener("input", ()=> {
        let v=parseFloat(inp.value); if(isNaN(v)) v=parseFloat(sl.value);
        v=Math.max(min,Math.min(max,v)); if(step!==1) v=Math.round(v/step)*step;
        inp.value=v; sl.value=v;
      });
    }
    syncPair("points_slider","points_input",8,128,1);
    syncPair("iou_slider","iou_input",0.5,0.99,0.01);
    syncPair("stab_slider","stab_input",0.5,0.99,0.01);

    document.getElementById("saveBtn").addEventListener("click", async ()=>{
      const payload = {
        model_type: document.getElementById("model_type").value,
        points_per_side: parseInt(document.getElementById("points_input").value),
        pred_iou_thresh: parseFloat(document.getElementById("iou_input").value),
        stability_score_thresh: parseFloat(document.getElementById("stab_input").value),
        crop_n_layers: parseInt(document.getElementById("crop_layers").value),
      };
      await fetch("/save_settings",{method:"POST", headers:{"Content-Type":"application/json"}, body:JSON.stringify(payload)});
      alert("Settings saved");
    });

    // ---------- upload queue ----------
    const uploadQueue = [];
    let uploading = false;
    const queueStatus = document.getElementById("queueStatus");

    function updateQueueStatus(){
      if(uploading){
        queueStatus.textContent = `Uploading... ${uploadQueue.length} left`;
      } else if(uploadQueue.length>0){
        queueStatus.textContent = `${uploadQueue.length} queued`;
      } else {
        queueStatus.textContent = "";
      }
    }

    async function processQueue(){
      if(uploading) return;
      uploading = true;
      while(uploadQueue.length>0){
        updateQueueStatus();
        const file = uploadQueue.shift();
        const fd = new FormData();
        fd.append("file", file, file.name);
        const res = await fetch("/upload",{method:"POST", body:fd, headers:{Accept:"application/json"}});
        if(!res.ok){ console.error("Upload failed for", file.name); }
        await refreshAlbums();
      }
      uploading = false;
      updateQueueStatus();
    }

    document.getElementById("uploadForm").addEventListener("submit", (e)=>{
      e.preventDefault();
      const input = e.target.querySelector('input[name="file"]');
      const files = input.files;
      for(const f of files) uploadQueue.push(f);
      input.value = "";
      updateQueueStatus();
      processQueue();
    });

    // ---------- toggle gallery ----------
    const toggleBtn = document.getElementById("toggleGallery");
    const albumsSection = document.getElementById("albumsSection");
    const mainGrid = document.getElementById("mainGrid");
    toggleBtn.addEventListener("click", () => {
      const hidden = albumsSection.style.display === "none";
      if (hidden) {
        albumsSection.style.display = "block";
        mainGrid.classList.remove("hide-gallery");
        toggleBtn.textContent = "Hide Originals & Clippings";
      } else {
        albumsSection.style.display = "none";
        mainGrid.classList.add("hide-gallery");
        toggleBtn.textContent = "Show Originals & Clippings";
      }
<<<<<<< HEAD
=======

>>>>>>> de409022
    });

    // ---------- albums (originals + crops) ----------
    const openState = {};  // { "file.png": true/false }
    let lastUserAction = 0;

    async function refreshAlbums(){
      const r = await fetch("/list_originals"); const albums = await r.json();
      const host = document.getElementById("albums");
      host.innerHTML = "";

      albums.forEach(a=>{
        const card = document.createElement("div"); card.className="album";

        const head = document.createElement("div");
        head.className="albumHead"; head.dataset.original = a.original;
        const isOpen = !!openState[a.original]; const arrow = isOpen ? "▲" : "▼";
        head.innerHTML = `
          <img class="thumb" src="${a.original_url}" alt="">
          <div class="meta">
            <b>${a.original}</b>
            <span>${a.crops.length} clipping${a.crops.length===1?"":"s"}</span>
          </div>
          <div class="arrow" style="margin-left:auto;color:var(--sub);">${arrow}</div>
        `;

        const body = document.createElement("div");
        body.className="albumBody"; body.style.display = isOpen ? "block" : "none";

        const chips = document.createElement("div"); chips.className="chips";
        if(a.crops.length===0){
          const empty=document.createElement("div"); empty.className="chip"; empty.textContent="No clippings yet.";
          chips.appendChild(empty);
        }else{
          a.crops.forEach(c=>{
            const chip=document.createElement("div"); chip.className="chip";
            const img=document.createElement("img"); img.src=c.url; img.alt=c.file; img.title="Add to canvas";
            img.onclick=()=> addToCanvas(c.url);
            chip.appendChild(img); chips.appendChild(chip);
          });
        }
        body.appendChild(chips);

        head.addEventListener("click", ()=>{
          const key=head.dataset.original;
          const nowOpen = !(openState[key]);
          openState[key]=nowOpen;
          body.style.display = nowOpen ? "block" : "none";
          head.querySelector(".arrow").textContent = nowOpen ? "▲" : "▼";
          lastUserAction = Date.now();
        });

        card.appendChild(head); card.appendChild(body);
        host.appendChild(card);
      });
    }

    // initial + polling (debounced while interacting)
    refreshAlbums();
    setInterval(()=>{ if(Date.now()-lastUserAction>1200) refreshAlbums(); }, 2000);

   // ---------- Konva stage ----------
  const container = document.getElementById("canvasContainer");
  const stage = new Konva.Stage({
    container: "canvasContainer",
    width: container.clientWidth,
    height: container.clientHeight,
    draggable: false, // we'll manage pan ourselves for consistency
  });
  const layer = new Konva.Layer();
  stage.add(layer);

  // Shared transformer & selection
  const tr = new Konva.Transformer({
    rotateEnabled: true,
    keepRatio: true,
    enabledAnchors: ["top-left","top-right","bottom-left","bottom-right"],
  });
  layer.add(tr);

  let selectedNode = null;
  function selectNode(node){
    selectedNode = node || null;
    tr.nodes(selectedNode ? [selectedNode] : []);
    layer.batchDraw();
  }
  stage.on("click tap", (e)=>{ if(e.target===stage) selectNode(null); });

  // ---------- Add image at actual pixel size ----------
  function addToCanvas(url){
    const img = new Image();
    img.crossOrigin = "anonymous";
    img.onload = function(){
      const node = new Konva.Image({
        image: img,
        x: stage.width()/2 - img.width/2,
        y: stage.height()/2 - img.height/2,
        draggable: true,
      });
      layer.add(node);
      node.moveToTop();
      node.on("click tap", ()=> selectNode(node));
      node.on("transformend", ()=>{
        const sx=node.scaleX(), sy=node.scaleY();
        node.width(Math.max(1, node.width()*sx));
        node.height(Math.max(1, node.height()*sy));
        node.scale({x:1,y:1});
        layer.batchDraw();
      });
      selectNode(node);
    };
    img.src = url;
  }

  // ---------- View helpers (zoom/pan/fit/reset) ----------
  const MIN_SCALE = 0.1;
  const MAX_SCALE = 6;

  function setScaleAt(point, nextScale){
    nextScale = Math.max(MIN_SCALE, Math.min(MAX_SCALE, nextScale));
    const oldScale = stage.scaleX() || 1;
    const mousePointTo = {
      x: (point.x - stage.x()) / oldScale,
      y: (point.y - stage.y()) / oldScale
    };
    stage.scale({ x: nextScale, y: nextScale });
    const newPos = {
      x: point.x - mousePointTo.x * nextScale,
      y: point.y - mousePointTo.y * nextScale
    };
    stage.position(newPos);
    stage.batchDraw();
  }

  function fitView(){
    stage.scale({x:1,y:1});
    stage.position({x:0,y:0});
    stage.batchDraw();
  }
  function resetView(){
    fitView();
    selectNode(null);
  }

  // ---------- Mouse: wheel zoom (centered), pan (space/middle/right) ----------
  let isPanning = false;
  let panOrigin = null;

  function shouldPanMouse(e){
    return isPanning || e.evt.buttons === 4 /* middle */ || e.evt.buttons === 2 /* right */;
  }

  // wheel zoom (with nice damping)
  stage.on("wheel", (e)=>{
    e.evt.preventDefault();
    const oldScale = stage.scaleX() || 1;
    const delta = e.evt.deltaY;
    const scaleBy = 1.06;
    const pointer = stage.getPointerPosition() || {x: stage.width()/2, y: stage.height()/2};
    const nextScale = delta > 0 ? oldScale / scaleBy : oldScale * scaleBy;
    setScaleAt(pointer, nextScale);
  });

  // pan with drag (space/middle/right)
  function startPan(pos){ panOrigin = pos; }
  function updatePan(pos){
    if (!panOrigin) return;
    const dx = pos.x - panOrigin.x;
    const dy = pos.y - panOrigin.y;
    stage.x(stage.x() + dx);
    stage.y(stage.y() + dy);
    stage.batchDraw();
    panOrigin = pos;
  }
  function endPan(){ panOrigin = null; }

  stage.on("mousedown touchstart", (e)=>{
    const pos = stage.getPointerPosition();
    if (!pos) return;

    // desktop: middle/right button OR explicit pan mode OR Space pressed
    const spacePressed = !!window._spaceHeld;
    if (shouldPanMouse(e) || spacePressed || panMode) {
      startPan(pos);
    }
  });
  stage.on("mousemove touchmove", (e)=>{
    const pos = stage.getPointerPosition();
    if (!pos) return;
    if (panOrigin && !pinching) updatePan(pos);
  });
  stage.on("mouseup touchend", ()=> endPan());

  // Space to pan (desktop)
  window.addEventListener("keydown", (ev)=>{ if (ev.code === "Space") { window._spaceHeld = true; }});
  window.addEventListener("keyup",   (ev)=>{ if (ev.code === "Space") { window._spaceHeld = false; endPan(); }});

  // ---------- Touch: pinch-to-zoom + two-finger pan ----------
  let pinching = false;
  let lastPinchDist = 0;
  let startScale = 1;

  function getTouches(e){
    const t = e.evt.touches;
    return t ? Array.from(t).map(tt => ({ x: tt.clientX, y: tt.clientY })) : [];
  }
  function distance(a, b){ const dx=a.x-b.x, dy=a.y-b.y; return Math.hypot(dx,dy); }
  function midpoint(a, b){ return { x:(a.x+b.x)/2, y:(a.y+b.y)/2 }; }

  stage.on("touchstart", (e)=>{
    const touches = getTouches(e);
    if (touches.length === 2) {
      pinching = true;
      lastPinchDist = distance(touches[0], touches[1]);
      startScale = stage.scaleX() || 1;
    }
  });

  stage.on("touchmove", (e)=>{
    const touches = getTouches(e);
    if (touches.length === 2) {
      e.evt.preventDefault(); // prevent page scroll
      const newDist = distance(touches[0], touches[1]);
      if (!lastPinchDist) lastPinchDist = newDist;

      const center = midpoint(touches[0], touches[1]);
      const scale = startScale * (newDist / lastPinchDist);
      setScaleAt(center, scale);
      // two-finger pan: we already keep the center under the fingers by setScaleAt,
      // and the natural finger movement shifts the stage via the position math above.
    }
  });

  stage.on("touchend", ()=>{
    pinching = false;
    lastPinchDist = 0;
  });

  // ---------- Floating controls ----------
  let panMode = false; // explicit pan toggle for mobile
  document.getElementById("fcZoomIn").onclick  = ()=> setScaleAt({x:stage.width()/2,y:stage.height()/2}, (stage.scaleX()||1)*1.2);
  document.getElementById("fcZoomOut").onclick = ()=> setScaleAt({x:stage.width()/2,y:stage.height()/2}, (stage.scaleX()||1)/1.2);
  document.getElementById("fcFit").onclick     = ()=> fitView();
  document.getElementById("fcReset").onclick   = ()=> resetView();
  document.getElementById("fcPanToggle").onclick = ()=>{
    panMode = !panMode;
    document.getElementById("fcPanToggle").classList.toggle("active", panMode);
  };

  // Make floating controls draggable
  (function makeToolbarDraggable(){
    const fc = document.getElementById("floatingControls");
    const handle = fc.querySelector(".handle");
    let dragging = false, startX=0, startY=0, baseLeft=0, baseTop=0;

    function onDown(e){
      dragging = true;
      const rect = fc.getBoundingClientRect();
      baseLeft = rect.left + window.scrollX;
      baseTop  = rect.top + window.scrollY;
      const pt = (e.touches && e.touches[0]) || e;
      startX = pt.clientX; startY = pt.clientY;
      e.preventDefault();
    }
    function onMove(e){
      if (!dragging) return;
      const pt = (e.touches && e.touches[0]) || e;
      const dx = pt.clientX - startX;
      const dy = pt.clientY - startY;
      fc.style.left = (baseLeft + dx) + "px";
      fc.style.top  = (baseTop  + dy) + "px";
      fc.style.right = "auto"; fc.style.bottom = "auto";
    }
    function onUp(){ dragging = false; }

    handle.addEventListener("mousedown", onDown);
    handle.addEventListener("touchstart", onDown, {passive:false});
    window.addEventListener("mousemove", onMove, {passive:false});
    window.addEventListener("touchmove", onMove, {passive:false});
    window.addEventListener("mouseup", onUp);
    window.addEventListener("touchend", onUp);
  })();

  // ---------- Responsive canvas ----------
  window.addEventListener("resize", ()=>{
    stage.width(container.clientWidth);
    stage.height(container.clientHeight);
    layer.draw();
  });

  // Keep your existing download/clear/z-order handlers (or remap to floating controls if desired)
  // Example z-order helpers you already had:
  const withSelected = fn => { if(selectedNode){ fn(selectedNode); layer.batchDraw(); } };
  document.getElementById("toFront")?.addEventListener("click", ()=> withSelected(n=> n.moveToTop()));
  document.getElementById("toBack")?.addEventListener("click",  ()=> withSelected(n=> n.moveToBottom()));
  document.getElementById("stepForward")?.addEventListener("click", ()=> withSelected(n=> n.moveUp()));
  document.getElementById("stepBackward")?.addEventListener("click",()=> withSelected(n=> n.moveDown()));
  document.getElementById("download")?.addEventListener("click", ()=>{
    const dataURL = stage.toDataURL({ pixelRatio: 2 });
    const a = document.createElement("a"); a.href=dataURL; a.download="canvas.png"; a.click();
  });

    // boot
    loadSettings();
  </script>
</body>
</html><|MERGE_RESOLUTION|>--- conflicted
+++ resolved
@@ -121,10 +121,7 @@
         </details>
 
         <button class="btn ghost" id="toggleGallery">Hide Originals & Clippings</button>
-<<<<<<< HEAD
-=======
-
->>>>>>> de409022
+
       </div>
     </header>
 
@@ -266,10 +263,7 @@
         mainGrid.classList.add("hide-gallery");
         toggleBtn.textContent = "Show Originals & Clippings";
       }
-<<<<<<< HEAD
-=======
-
->>>>>>> de409022
+
     });
 
     // ---------- albums (originals + crops) ----------
